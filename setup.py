--- conflicted
+++ resolved
@@ -1,4 +1,5 @@
 # -*- coding: utf-8 -*-
+
 import sys
 
 from setuptools import setup, find_packages
@@ -30,20 +31,12 @@
 if sys.platform.startswith("darwin"):
     common_link_args.append("-Wl,-rpath,/usr/local/opt/gcc/lib/gcc/9/")
 
-<<<<<<< HEAD
 extensions_data = {
     "pysteps.motion._proesmans": {
         "sources": ["pysteps/motion/_proesmans.pyx"]
     },
     "pysteps.motion._vet": {"sources": ["pysteps/motion/_vet.pyx"]},
 }
-=======
-_proesmans_extension_arguments = dict(extra_compile_args=["-O3", "-ffast-math"],
-                                      include_dirs=[numpy.get_include()],
-                                      language="c",
-                                      extra_link_args=extra_link_args,
-                                      )
->>>>>>> c2a20bde
 
 extensions = []
 

language: python

env:
  global:
<<<<<<< HEAD
    - MINIMAL_DEPENDENCIES="cython numpy attrdict jsmin jsonschema matplotlib netCDF4 opencv pillow pyproj scipy dask"
    - OPTIONAL_DEPENDENCIES="dask pyfftw cartopy h5py PyWavelets pygrib"
=======
    - MINIMAL_DEPENDENCIES="cython numpy jsmin jsonschema matplotlib netCDF4 opencv pillow pyproj scipy dask"
    - OPTIONAL_DEPENDENCIES="dask pyfftw cartopy h5py PyWavelets"
>>>>>>> 1bf8c51e
    - TEST_DEPENDENCIES="pytest pytest-cov codecov"

matrix:
  include:
    - os: linux
      python: 3.8
      env:
        - PYTHON_VERSION=3.8
        - RUN_TESTS=false

    - os: linux
      python: 3.6
      env: 
        - PYTHON_VERSION=3.6
        - RUN_TESTS=true

    - os: linux
      python: 3.7
      env:
        - PYTHON_VERSION=3.7
        - RUN_TESTS=true

    - os: linux
      python: 3.8
      env:
        - PYTHON_VERSION=3.8
        - RUN_TESTS=true

    - os: osx
      language: generic
      osx_image: xcode10.1
      env:
        - PYTHON_VERSION=3.8
        - RUN_TESTS=false

    - os: osx
      language: generic
      osx_image: xcode10.1
      env: 
        - PYTHON_VERSION=3.6
        - RUN_TESTS=true

    - os: osx
      language: generic
      osx_image: xcode10.1
      env:
        - PYTHON_VERSION=3.7
        - RUN_TESTS=true

    - os: osx
      language: generic
      osx_image: xcode10.1
      env:
        - PYTHON_VERSION=3.8
        - RUN_TESTS=true

sudo: false

before_install:
  # Install gcc for MacOSX
  # ----------------------
  - if [[ "$TRAVIS_OS_NAME" == "osx" ]]; then
      export HOMEBREW_NO_INSTALL_CLEANUP=1;
      brew update-reset;
      brew update;
      brew install gcc@9;
      which gcc-9 ;
      export CC=gcc-9  ;
      export CXX=g++-9 ;
      export CXX1X=g++-9 ;
      gcc-9 --version;
    fi

  # Install miniconda
  # -----------------
  - if [[ "$TRAVIS_OS_NAME" == "linux" ]]; then
    travis_retry wget https://repo.continuum.io/miniconda/Miniconda3-latest-Linux-x86_64.sh -O miniconda.sh;
    fi
  - if [[ "$TRAVIS_OS_NAME" == "osx" ]]; then
    travis_retry wget https://repo.continuum.io/miniconda/Miniconda3-latest-MacOSX-x86_64.sh -O miniconda.sh;
    fi

  - bash miniconda.sh -b -p $HOME/miniconda
  - export PATH="$HOME/miniconda/bin:$PATH"

  # Create the basic testing environment
  # ------------------------------------
  - conda config --set always_yes yes --set changeps1 no --set show_channel_urls yes
  - conda config --add channels conda-forge
  - conda config --add channels conda-forge/label/testing
  - ENV_NAME="test-environment"
  - travis_retry conda create -n $ENV_NAME python=$PYTHON_VERSION
  - source activate $ENV_NAME

  # Customise the testing environment
  # ---------------------------------
  - export CYTHON_COVERAGE=1;
  - if [[ "$RUN_TESTS" == true ]]; then
    PACKAGES="$MINIMAL_DEPENDENCIES $OPTIONAL_DEPENDENCIES $TEST_DEPENDENCIES";
    travis_retry conda install --quiet $PACKAGES ;
    fi;

install:

  # Install pysteps
  # ---------------
  - export PYSTEPS_BUILD_DIR="$( pwd )"
  - pip install .
  - cd ~

  # Check that the pysteps package can be imported
  - python -c "import pysteps; print(pysteps.__file__)"
  # Check the compiled modules
  - python -c "from pysteps import motion"
  - python -c "from pysteps.motion import vet"
  - python -c "from pysteps.motion import proesmans"


script:
  - if [[ "$RUN_TESTS" == true ]]; then
    bash $PYSTEPS_BUILD_DIR/ci/run_tests.sh;
    fi

after_success:
  - if [[ "$RUN_TESTS" == true ]]; then codecov; fi
<|MERGE_RESOLUTION|>--- conflicted
+++ resolved
@@ -2,13 +2,8 @@
 
 env:
   global:
-<<<<<<< HEAD
-    - MINIMAL_DEPENDENCIES="cython numpy attrdict jsmin jsonschema matplotlib netCDF4 opencv pillow pyproj scipy dask"
+    - MINIMAL_DEPENDENCIES="cython numpy jsmin jsonschema matplotlib netCDF4 opencv pillow pyproj scipy dask"
     - OPTIONAL_DEPENDENCIES="dask pyfftw cartopy h5py PyWavelets pygrib"
-=======
-    - MINIMAL_DEPENDENCIES="cython numpy jsmin jsonschema matplotlib netCDF4 opencv pillow pyproj scipy dask"
-    - OPTIONAL_DEPENDENCIES="dask pyfftw cartopy h5py PyWavelets"
->>>>>>> 1bf8c51e
     - TEST_DEPENDENCIES="pytest pytest-cov codecov"
 
 matrix:

--- conflicted
+++ resolved
@@ -50,6 +50,16 @@
   PAGES = "130--139",
   YEAR = 2013,
   DOI = "10.1002/met.1392"
+}
+
+@ARTICLE{Feldmann2021,
+  AUTHOR = "M. Feldmann and U. Germann and M. Gabella and A. Berne",
+  TITLE = "A Characterisation of Alpine Mesocyclone Occurrence",
+  JOURNAL = "Weather and Climate Dynamics Discussions",
+  PAGES = "1--26",
+  URL = "https://wcd.copernicus.org/preprints/wcd-2021-53/",
+  DOI = "10.5194/wcd-2021-53",
+  YEAR = 2021
 }
 
 @ARTICLE{FSNBG2019,
@@ -312,27 +322,4 @@
   PAGES = "684--693",
   YEAR = 2009,
   DOI = "10.1016/j.atmosres.2009.03.004"
-<<<<<<< HEAD
-}
-=======
-}
-
-@ARTICLE{TRT2004,
-  AUTHOR = "A. M. Hering and C. Morel and G. Galli and P. Ambrosetti and M. Boscacci",
-  TITLE = "Nowcasting thunderstorms in the Alpine Region using a radar based adaptive thresholding scheme",
-  JOURNAL = "Proceedings of ERAD Conference 2004",
-  NUMBER = "January",
-  PAGES = "206--211",
-  YEAR = 2004
-}
-
-@ARTICLE{Feldmann2021,
-  AUTHOR = "M. Feldmann and U. Germann and M. Gabella and A. Berne",
-  TITLE = "A Characterisation of Alpine Mesocyclone Occurrence",
-  JOURNAL = "Weather and Climate Dynamics Discussions",
-  PAGES = "1--26",
-  URL = "https://wcd.copernicus.org/preprints/wcd-2021-53/",
-  DOI = "10.5194/wcd-2021-53",
-  YEAR = 2021
-}
->>>>>>> bd947853
+}
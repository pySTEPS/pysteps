import os
from datetime import timedelta

import numpy as np
import pytest
import xarray as xr

from pysteps import io, motion, nowcasts, verification
from pysteps.tests.helpers import get_precipitation_fields

linda_arg_names = (
    "timesteps",
    "add_perturbations",
    "kernel_type",
    "vel_pert_method",
    "num_workers",
    "measure_time",
    "min_csi",
    "max_crps",
)

linda_arg_values = [
    (3, False, "anisotropic", None, 1, False, 0.5, None),
    ([3], False, "anisotropic", None, 1, False, 0.5, None),
    (3, False, "isotropic", None, 5, True, 0.5, None),
    (3, True, "anisotropic", None, 1, True, None, 0.3),
    (3, True, "isotropic", "bps", 5, True, None, 0.3),
]


def test_default_linda_norain():
    """Tests linda nowcast with default params and all-zero inputs."""

    # Define dummy nowcast input data
    precip_input = np.zeros((3, 100, 100))

    pytest.importorskip("cv2")
    oflow_method = motion.get_method("LK")
    retrieved_motion = oflow_method(precip_input)

    nowcast_method = nowcasts.get_method("linda")
    precip_forecast = nowcast_method(
        precip_input,
        retrieved_motion,
        n_ens_members=3,
        timesteps=3,
        kmperpixel=1,
        timestep=5,
    )

    assert precip_forecast.ndim == 4
    assert precip_forecast.shape[0] == 3
    assert precip_forecast.shape[1] == 3
    assert precip_forecast.sum() == 0.0


@pytest.mark.parametrize(linda_arg_names, linda_arg_values)
def test_linda(
    timesteps,
    add_perturbations,
    kernel_type,
    vel_pert_method,
    num_workers,
    measure_time,
    min_csi,
    max_crps,
):
    """Tests LINDA nowcast."""

    pytest.importorskip("cv2")
    pytest.importorskip("skimage")

    # inputs
    dataset_input = get_precipitation_fields(
        num_prev_files=2,
        num_next_files=0,
        metadata=True,
        clip=(354000, 866000, -96000, 416000),
        upscale=4000,
        log_transform=False,
    )

    dataset_obs = get_precipitation_fields(
        num_prev_files=0,
        num_next_files=3,
        clip=(354000, 866000, -96000, 416000),
        upscale=4000,
        log_transform=False,
    ).isel(time=slice(1, None, None))
    precip_var = dataset_input.attrs["precip_var"]
    metadata = dataset_input[precip_var].attrs

    oflow_method = motion.get_method("LK")
    dataset_w_motion = oflow_method(dataset_input)

<<<<<<< HEAD
    nowcast_method = nowcasts.get_method("linda")

    dataset_forecast = nowcast_method(
        dataset_w_motion,
        3,
=======
    precip_forecast = forecast(
        precip_input,
        retrieved_motion,
        timesteps,
>>>>>>> d0f13258
        kernel_type=kernel_type,
        vel_pert_method=vel_pert_method,
        feature_kwargs={"threshold": 1.5, "min_sigma": 2, "max_sigma": 10},
        add_perturbations=add_perturbations,
        kmperpixel=4.0,
        timestep=metadata["accutime"],
        measure_time=measure_time,
        n_ens_members=5,
        num_workers=num_workers,
        seed=42,
    )
    num_nowcast_timesteps = timesteps if isinstance(timesteps, int) else len(timesteps)
    if measure_time:
<<<<<<< HEAD
        assert len(dataset_forecast) == 3
        assert isinstance(dataset_forecast[1], float)
        dataset_forecast = dataset_forecast[0]

    precip_forecast = dataset_forecast[precip_var].values

    if not add_perturbations:
        assert precip_forecast.ndim == 3
        assert precip_forecast.shape[0] == 3
        assert precip_forecast.shape[1:] == dataset_input[precip_var].values.shape[1:]
=======
        assert len(precip_forecast) == num_nowcast_timesteps
        assert isinstance(precip_forecast[1], float)
        precip_forecast = precip_forecast[0]

    if not add_perturbations:
        assert precip_forecast.ndim == 3
        assert precip_forecast.shape[0] == num_nowcast_timesteps
        assert precip_forecast.shape[1:] == precip_input.shape[1:]
>>>>>>> d0f13258

        csi = verification.det_cat_fct(
            precip_forecast[-1],
            dataset_obs[precip_var].values[-1],
            thr=1.0,
            scores="CSI",
        )["CSI"]
        assert csi > min_csi, f"CSI={csi:.1f}, required > {min_csi:.1f}"
    else:
        assert precip_forecast.ndim == 4
        assert precip_forecast.shape[0] == 5
<<<<<<< HEAD
        assert precip_forecast.shape[1] == 3
        assert precip_forecast.shape[2:] == dataset_input[precip_var].values.shape[1:]
=======
        assert precip_forecast.shape[1] == num_nowcast_timesteps
        assert precip_forecast.shape[2:] == precip_input.shape[1:]
>>>>>>> d0f13258

        crps = verification.probscores.CRPS(
            precip_forecast[:, -1], dataset_obs[precip_var].values[-1]
        )
        assert crps < max_crps, f"CRPS={crps:.2f}, required < {max_crps:.2f}"


def test_linda_wrong_inputs():
    # dummy inputs
    dataset_input = xr.Dataset(
        data_vars={
            "precip_intensity": (["time", "y", "x"], np.zeros((3, 3, 3))),
            "velocity_x": (["y", "x"], np.zeros((3, 3))),
            "velocity_y": (["y", "x"], np.zeros((3, 3))),
        },
        attrs={"precip_var": "precip_intensity"},
    )
    dataset_input_4d = xr.Dataset(
        data_vars={
            "precip_intensity": (
                ["ens_number", "time", "y", "x"],
                np.zeros((3, 3, 3, 3)),
            ),
            "velocity_x": (["y", "x"], np.zeros((3, 3))),
            "velocity_y": (["y", "x"], np.zeros((3, 3))),
        },
        attrs={"precip_var": "precip_intensity"},
    )

    nowcast_method = nowcasts.get_method("linda")

    # vel_pert_method is set but kmperpixel is None
    with pytest.raises(ValueError):
        nowcast_method(dataset_input, 1, vel_pert_method="bps", kmperpixel=None)

    # vel_pert_method is set but timestep is None
    with pytest.raises(ValueError):
        nowcast_method(
            dataset_input, 1, vel_pert_method="bps", kmperpixel=1, timestep=None
        )

<<<<<<< HEAD
    # fractional time steps not yet implemented
    # timesteps is not an integer
    with pytest.raises(ValueError):
        nowcast_method(dataset_input, [1.0, 2.0])

=======
>>>>>>> d0f13258
    # ari_order 1 or 2 required
    with pytest.raises(ValueError):
        nowcast_method(dataset_input, 1, ari_order=3)

    # precip_fields must be a three-dimensional array
    with pytest.raises(ValueError):
        nowcast_method(dataset_input_4d, 1)


def test_linda_callback(tmp_path):
    """Test LINDA callback functionality to export the output as a netcdf."""

    pytest.importorskip("skimage")

    n_ens_members = 2
    n_timesteps = 3

    precip_input, metadata = get_precipitation_fields(
        num_prev_files=2,
        num_next_files=0,
        return_raw=False,
        metadata=True,
        upscale=2000,
    )
    precip_input = precip_input.filled()
    field_shape = (precip_input.shape[1], precip_input.shape[2])
    startdate = metadata["timestamps"][-1]
    timestep = metadata["accutime"]

    motion_field = np.zeros((2, *field_shape))

    exporter = io.initialize_forecast_exporter_netcdf(
        outpath=tmp_path.as_posix(),
        outfnprefix="test_linda",
        startdate=startdate,
        timestep=timestep,
        n_timesteps=n_timesteps,
        shape=field_shape,
        n_ens_members=n_ens_members,
        metadata=metadata,
        incremental="timestep",
    )

    def callback(array):
        return io.export_forecast_dataset(array, exporter)

    precip_output = nowcasts.get_method("linda")(
        precip_input,
        motion_field,
        timesteps=n_timesteps,
        add_perturbations=False,
        n_ens_members=n_ens_members,
        kmperpixel=4.0,
        timestep=metadata["accutime"],
        callback=callback,
        return_output=True,
    )
    io.close_forecast_files(exporter)

    # assert that netcdf exists and its size is not zero
    tmp_file = os.path.join(tmp_path, "test_linda.nc")
    assert os.path.exists(tmp_file) and os.path.getsize(tmp_file) > 0

    # assert that the file can be read by the nowcast importer
    precip_netcdf, metadata_netcdf = io.import_netcdf_pysteps(tmp_file, dtype="float64")

    # assert that the dimensionality of the array is as expected
    assert precip_netcdf.ndim == 4, "Wrong number of dimensions"
    assert precip_netcdf.shape[0] == n_ens_members, "Wrong ensemble size"
    assert precip_netcdf.shape[1] == n_timesteps, "Wrong number of lead times"
    assert precip_netcdf.shape[2:] == field_shape, "Wrong field shape"

    # assert that the saved output is the same as the original output
    assert np.allclose(
        precip_netcdf, precip_output, equal_nan=True
    ), "Wrong output values"

    # assert that leadtimes and timestamps are as expected
    td = timedelta(minutes=timestep)
    leadtimes = [(i + 1) * timestep for i in range(n_timesteps)]
    timestamps = [startdate + (i + 1) * td for i in range(n_timesteps)]
    assert (metadata_netcdf["leadtimes"] == leadtimes).all(), "Wrong leadtimes"
    assert (metadata_netcdf["timestamps"] == timestamps).all(), "Wrong timestamps"<|MERGE_RESOLUTION|>--- conflicted
+++ resolved
@@ -32,15 +32,17 @@
     """Tests linda nowcast with default params and all-zero inputs."""
 
     # Define dummy nowcast input data
-    precip_input = np.zeros((3, 100, 100))
+    dataset_input = xr.Dataset(
+        data_vars={"precip_intensity": (["time", "y", "x"], np.zeros((3, 100, 100)))},
+        attrs={"precip_var": "precip_intensity"},
+    )
 
     pytest.importorskip("cv2")
     oflow_method = motion.get_method("LK")
-    retrieved_motion = oflow_method(precip_input)
+    retrieved_motion = oflow_method(dataset_input)
 
     nowcast_method = nowcasts.get_method("linda")
     precip_forecast = nowcast_method(
-        precip_input,
         retrieved_motion,
         n_ens_members=3,
         timesteps=3,
@@ -93,18 +95,11 @@
     oflow_method = motion.get_method("LK")
     dataset_w_motion = oflow_method(dataset_input)
 
-<<<<<<< HEAD
     nowcast_method = nowcasts.get_method("linda")
 
     dataset_forecast = nowcast_method(
         dataset_w_motion,
-        3,
-=======
-    precip_forecast = forecast(
-        precip_input,
-        retrieved_motion,
         timesteps,
->>>>>>> d0f13258
         kernel_type=kernel_type,
         vel_pert_method=vel_pert_method,
         feature_kwargs={"threshold": 1.5, "min_sigma": 2, "max_sigma": 10},
@@ -118,27 +113,16 @@
     )
     num_nowcast_timesteps = timesteps if isinstance(timesteps, int) else len(timesteps)
     if measure_time:
-<<<<<<< HEAD
-        assert len(dataset_forecast) == 3
+        assert len(dataset_forecast) == num_nowcast_timesteps
         assert isinstance(dataset_forecast[1], float)
         dataset_forecast = dataset_forecast[0]
 
     precip_forecast = dataset_forecast[precip_var].values
-
-    if not add_perturbations:
-        assert precip_forecast.ndim == 3
-        assert precip_forecast.shape[0] == 3
-        assert precip_forecast.shape[1:] == dataset_input[precip_var].values.shape[1:]
-=======
-        assert len(precip_forecast) == num_nowcast_timesteps
-        assert isinstance(precip_forecast[1], float)
-        precip_forecast = precip_forecast[0]
 
     if not add_perturbations:
         assert precip_forecast.ndim == 3
         assert precip_forecast.shape[0] == num_nowcast_timesteps
-        assert precip_forecast.shape[1:] == precip_input.shape[1:]
->>>>>>> d0f13258
+        assert precip_forecast.shape[1:] == dataset_input[precip_var].values.shape[1:]
 
         csi = verification.det_cat_fct(
             precip_forecast[-1],
@@ -150,13 +134,8 @@
     else:
         assert precip_forecast.ndim == 4
         assert precip_forecast.shape[0] == 5
-<<<<<<< HEAD
-        assert precip_forecast.shape[1] == 3
+        assert precip_forecast.shape[1] == num_nowcast_timesteps
         assert precip_forecast.shape[2:] == dataset_input[precip_var].values.shape[1:]
-=======
-        assert precip_forecast.shape[1] == num_nowcast_timesteps
-        assert precip_forecast.shape[2:] == precip_input.shape[1:]
->>>>>>> d0f13258
 
         crps = verification.probscores.CRPS(
             precip_forecast[:, -1], dataset_obs[precip_var].values[-1]
@@ -198,14 +177,11 @@
             dataset_input, 1, vel_pert_method="bps", kmperpixel=1, timestep=None
         )
 
-<<<<<<< HEAD
     # fractional time steps not yet implemented
     # timesteps is not an integer
     with pytest.raises(ValueError):
         nowcast_method(dataset_input, [1.0, 2.0])
 
-=======
->>>>>>> d0f13258
     # ari_order 1 or 2 required
     with pytest.raises(ValueError):
         nowcast_method(dataset_input, 1, ari_order=3)

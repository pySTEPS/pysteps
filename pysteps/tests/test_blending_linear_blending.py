# -*- coding: utf-8 -*-

from datetime import datetime
import numpy as np
import pytest
from pysteps.blending.linear_blending import forecast, _get_ranked_salience, _get_ws
from numpy.testing import assert_array_almost_equal
from pysteps.utils import transformation
from pysteps.xarray_helpers import convert_input_to_xarray_dataset

# Test function arguments
linear_arg_values = [
    (5, 30, 60, 20, 45, "eulerian", 1, False, True, False),
    (5, 30, 60, 20, 45, "eulerian", 2, False, False, False),
    (5, 30, 60, 20, 45, "eulerian", 0, False, False, False),
    (4, 23, 33, 9, 28, "eulerian", 1, False, False, False),
    (3, 18, 36, 13, 27, "eulerian", 1, False, False, False),
    (7, 30, 68, 11, 49, "eulerian", 1, False, False, False),
    (7, 30, 68, 11, 49, "eulerian", 1, False, False, True),
    (10, 100, 160, 25, 130, "eulerian", 1, False, False, False),
    (6, 60, 180, 22, 120, "eulerian", 1, False, False, False),
    (5, 100, 200, 40, 150, "eulerian", 1, False, False, False),
    (5, 30, 60, 20, 45, "extrapolation", 1, False, False, False),
    (4, 23, 33, 9, 28, "extrapolation", 1, False, False, False),
    (3, 18, 36, 13, 27, "extrapolation", 1, False, False, False),
    (7, 30, 68, 11, 49, "extrapolation", 1, False, False, False),
    (10, 100, 160, 25, 130, "extrapolation", 1, False, False, False),
    (6, 60, 180, 22, 120, "extrapolation", 1, False, False, False),
    (5, 100, 200, 40, 150, "extrapolation", 1, False, False, False),
    (5, 100, 200, 40, 150, "extrapolation", 1, False, False, True),
    (5, 30, 60, 20, 45, "eulerian", 1, True, True, False),
    (5, 30, 60, 20, 45, "eulerian", 2, True, False, False),
    (5, 30, 60, 20, 45, "eulerian", 0, True, False, False),
    (5, 30, 60, 20, 45, "extrapolation", 1, True, False, False),
    (4, 23, 33, 9, 28, "extrapolation", 1, True, False, False),
    (3, 18, 36, 13, 27, "extrapolation", 1, True, False, False),
]


@pytest.mark.parametrize(
    "timestep, start_blending, end_blending, n_timesteps, controltime, nowcast_method, n_models, salient_blending, squeeze_nwp_array, fill_nwp",
    linear_arg_values,
)
def test_linear_blending(
    timestep,
    start_blending,
    end_blending,
    n_timesteps,
    controltime,
    nowcast_method,
    n_models,
    salient_blending,
    squeeze_nwp_array,
    fill_nwp,
):
    """Tests if the linear blending function is correct. For the nowcast data a precipitation field
    which is constant over time is taken. One half of the field has no rain and the other half
    has a set value. For the NWP data a similar field is taken, the only difference
    being that now the other half of the field is zero. The blended field should have a
    constant value over the entire field at the timestep right in the middle between the start
    of the blending and the end of the blending. This assertion is checked to see if the
    linear blending function works well."""

    # The argument controltime gives the timestep at which the field is assumed to be
    # entirely constant

    # Assert that the control time step is in the range of the forecasted time steps
    assert controltime <= (
        n_timesteps * timestep
    ), "Control time needs to be within reach of forecasts, controltime = {} and n_timesteps = {}".format(
        controltime, n_timesteps
    )

    # Assert that the start time of the blending comes before the end time of the blending
    assert (
        start_blending < end_blending
    ), "Start time of blending needs to be smaller than end time of blending"

    # Assert that the control time is a multiple of the time step
    assert (
        not controltime % timestep
    ), "Control time needs to be a multiple of the time step"

    # Initialise dummy NWP data
    if n_models == 0:
        r_nwp = None
    else:
        r_nwp = np.zeros((n_models, n_timesteps, 200, 200))

        for i in range(100):
            r_nwp[:, :, i, :] = 11.0

        if squeeze_nwp_array:
            r_nwp = np.squeeze(r_nwp)

    # Define nowcast input data (alternate between 2D and 3D arrays for testing)
    if timestep % 2 == 0:
        r_input = np.zeros((4, 200, 200))
        for i in range(100, 200):
            r_input[:, i, :] = 11.0
    else:
        r_input = np.zeros((1, 200, 200))
        for i in range(100, 200):
            r_input[0, i, :] = 11.0

    metadata = dict()
    metadata["unit"] = "mm/h"
    metadata["cartesian_unit"] = "km"
    metadata["accutime"] = 5.0
    metadata["zerovalue"] = 0.0
    metadata["threshold"] = 0.01
    metadata["zr_a"] = 200.0
    metadata["zr_b"] = 1.6
    metadata["x1"] = 0.0
    metadata["x2"] = 200.0
    metadata["y1"] = 0.0
    metadata["y2"] = 200.0
    metadata["yorigin"] = "lower"
    metadata["institution"] = "test"
    metadata["projection"] = (
        "+proj=lcc +lon_0=4.55 +lat_1=50.8 +lat_2=50.8 +a=6371229 +es=0 +lat_0=50.8 +x_0=365950 +y_0=-365950.000000001"
    )
    radar_dataset = convert_input_to_xarray_dataset(
        r_input,
        None,
        metadata,
        datetime.fromisoformat("2021-07-04T11:50:00.000000000"),
        300,
    )

    # Transform from mm/h to dB
    radar_dataset = transformation.dB_transform(
        radar_dataset, threshold=0.1, zerovalue=-15.0
    )
<<<<<<< HEAD
    V = np.zeros((2, 200, 200))
    radar_dataset["velocity_x"] = (["y", "x"], V[0])
    radar_dataset["velocity_y"] = (["y", "x"], V[1])
=======
    if V is not None:
        radar_dataset["velocity_x"] = (["y", "x"], V[0])
        radar_dataset["velocity_y"] = (["y", "x"], V[1])
>>>>>>> 961fb271

    if r_nwp is None:
        model_dataset = None
    else:
        model_dataset = convert_input_to_xarray_dataset(
            r_nwp,
            None,
            metadata,
            datetime.fromisoformat("2021-07-04T11:50:00.000000000"),
            300,
        )

    # Calculate the blended field
    blended_dataset = forecast(
        radar_dataset,
        n_timesteps,
        timestep,
        nowcast_method,
        model_dataset,
        start_blending=start_blending,
        end_blending=end_blending,
        fill_nwp=fill_nwp,
        saliency=salient_blending,
    )
    blended_precip_var = blended_dataset.attrs["precip_var"]
    r_blended = blended_dataset[blended_precip_var].values

    # Assert that the blended field has the expected dimension
    if n_models > 1:
        assert r_blended.shape == (
            n_models,
            n_timesteps,
            200,
            200,
        ), "The shape of the blended array does not have the expected value. The shape is {}".format(
            r_blended.shape
        )
    else:
        assert r_blended.shape == (
            n_timesteps,
            200,
            200,
        ), "The shape of the blended array does not have the expected value. The shape is {}".format(
            r_blended.shape
        )

    # Assert that the blended field at the control time step is equal to
    # a constant field with the expected value.
    if salient_blending == False:
        if n_models > 1:
            assert_array_almost_equal(
                r_blended[0, controltime // timestep - 1],
                np.ones((200, 200)) * 5.5,
                err_msg="The blended array does not have the expected value",
            )
        elif n_models > 0:
            assert_array_almost_equal(
                r_blended[controltime // timestep - 1],
                np.ones((200, 200)) * 5.5,
                err_msg="The blended array does not have the expected value",
            )


ranked_salience_values = [
    (np.ones((200, 200)), np.ones((200, 200)), 0.9),
    (np.zeros((200, 200)), np.random.rand(200, 200), 0.7),
    (np.random.rand(200, 200), np.random.rand(200, 200), 0.5),
]


@pytest.mark.parametrize(
    "nowcast, nwp, weight_nowcast",
    ranked_salience_values,
)
def test_salient_weight(
    nowcast,
    nwp,
    weight_nowcast,
):
    ranked_salience = _get_ranked_salience(nowcast, nwp)
    ws = _get_ws(weight_nowcast, ranked_salience)

    assert np.min(ws) >= 0, "Negative value for the ranked saliency output"
    assert np.max(ws) <= 1, "Too large value for the ranked saliency output"

    assert ws.shape == (
        200,
        200,
    ), "The shape of the ranked salience array does not have the expected value. The shape is {}".format(
        ws.shape
    )<|MERGE_RESOLUTION|>--- conflicted
+++ resolved
@@ -1,10 +1,13 @@
 # -*- coding: utf-8 -*-
 
 from datetime import datetime
+
 import numpy as np
 import pytest
-from pysteps.blending.linear_blending import forecast, _get_ranked_salience, _get_ws
 from numpy.testing import assert_array_almost_equal
+
+from pysteps.blending.linear_blending import (_get_ranked_salience, _get_ws,
+                                              forecast)
 from pysteps.utils import transformation
 from pysteps.xarray_helpers import convert_input_to_xarray_dataset
 
@@ -132,15 +135,9 @@
     radar_dataset = transformation.dB_transform(
         radar_dataset, threshold=0.1, zerovalue=-15.0
     )
-<<<<<<< HEAD
     V = np.zeros((2, 200, 200))
     radar_dataset["velocity_x"] = (["y", "x"], V[0])
     radar_dataset["velocity_y"] = (["y", "x"], V[1])
-=======
-    if V is not None:
-        radar_dataset["velocity_x"] = (["y", "x"], V[0])
-        radar_dataset["velocity_y"] = (["y", "x"], V[1])
->>>>>>> 961fb271
 
     if r_nwp is None:
         model_dataset = None
@@ -231,4 +228,7 @@
         200,
     ), "The shape of the ranked salience array does not have the expected value. The shape is {}".format(
         ws.shape
+    )
+    ), "The shape of the ranked salience array does not have the expected value. The shape is {}".format(
+        ws.shape
     )
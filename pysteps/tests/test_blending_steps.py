# -*- coding: utf-8 -*-

import datetime

import numpy as np
import pytest

import pysteps
from pysteps import blending, cascade

# fmt:off
steps_arg_values = [
<<<<<<< HEAD
    (1, 3, 4, 8, None, None, False, "spn", True, 4, False, False, 0, False, None),
    (1, 3, 4, 8, "obs", None, False, "spn", True, 4, False, False, 0, False, None),
    (1, 3, 4, 8, "incremental", None, False, "spn", True, 4, False, False, 0, False, None),
    (1, 3, 4, 8, None, "mean", False, "spn", True, 4, False, False, 0, False, None),
    (1, 3, 4, 8, None, "mean", False, "spn", True, 4, False, False, 0, True, None),
    (1, 3, 4, 8, None, "cdf", False, "spn", True, 4, False, False, 0, False, None),
    (1, [1, 2, 3], 4, 8, None, "cdf", False, "spn", True, 4, False, False, 0, False, None),
    (1, 3, 4, 8, "incremental", "cdf", False, "spn", True, 4, False, False, 0, False, None),
    (1, 3, 4, 6, "incremental", "cdf", False, "bps", True, 4, False, False, 0, False, None),
    (1, 3, 4, 6, "incremental", "cdf", False, "bps", False, 4, False, False, 0, False, None),
    (1, 3, 4, 6, "incremental", "cdf", False, "bps", False, 4, False, False, 0, True, None),
    (1, 3, 4, 9, "incremental", "cdf", False, "spn", True, 4, False, False, 0, False, None),
    (2, 3, 10, 8, "incremental", "cdf", False, "spn", True, 10, False, False, 0, False, None),
    (5, 3, 5, 8, "incremental", "cdf", False, "spn", True, 5, False, False, 0, False, None),
    (1, 10, 1, 8, "incremental", "cdf", False, "spn", True, 1, False, False, 0, False, None),
    (2, 3, 2, 8, "incremental", "cdf", True, "spn", True, 2, False, False, 0, False, None),
    (1, 3, 6, 8, None, None, False, "spn", True, 6, False, False, 0, False, None),
    (1, 3, 6, 8, None, None, False, "spn", True, 6, False, False, 0, False, "bps"),
    # TODO: make next test work! This is currently not working on the main branch
    # (2, 3, 4, 8, "incremental", "cdf", True, "spn", True, 2, False, False, 0, False),
    # (2, 3, 4, 8, "incremental", "cdf", False, "spn", True, 2, False, False, 0, False),
=======
    (1, 3, 4, 8, None, None, False, "spn", True, 4, False, False, 0, False, None, None),
    (1, 3, 4, 8, "obs", None, False, "spn", True, 4, False, False, 0, False, None, None),
    (1, 3, 4, 8, "incremental", None, False, "spn", True, 4, False, False, 0, False, None, None),
    (1, 3, 4, 8, None, "mean", False, "spn", True, 4, False, False, 0, False, None, None),
    (1, 3, 4, 8, None, "mean", False, "spn", True, 4, False, False, 0, True, None, None),
    (1, 3, 4, 8, None, "cdf", False, "spn", True, 4, False, False, 0, False, None, None),
    (1, [1, 2, 3], 4, 8, None, "cdf", False, "spn", True, 4, False, False, 0, False, None, None),
    (1, 3, 4, 8, "incremental", "cdf", False, "spn", True, 4, False, False, 0, False, None, None),
    (1, 3, 4, 6, "incremental", "cdf", False, "bps", True, 4, False, False, 0, False, None, None),
    (1, 3, 4, 6, "incremental", "cdf", False, "bps", False, 4, False, False, 0, False, None, None),
    (1, 3, 4, 6, "incremental", "cdf", False, "bps", False, 4, False, False, 0, True, None, None),
    (1, 3, 4, 9, "incremental", "cdf", False, "spn", True, 4, False, False, 0, False, None, None),
    (2, 3, 10, 8, "incremental", "cdf", False, "spn", True, 10, False, False, 0, False, None, None),
    (5, 3, 5, 8, "incremental", "cdf", False, "spn", True, 5, False, False, 0, False, None, None),
    (1, 10, 1, 8, "incremental", "cdf", False, "spn", True, 1, False, False, 0, False, None, None),
    (2, 3, 2, 8, "incremental", "cdf", True, "spn", True, 2, False, False, 0, False, None, None),
    (1, 3, 6, 8, None, None, False, "spn", True, 6, False, False, 0, False, None, None),
    (1, 3, 6, 8, None, None, False, "spn", True, 6, False, False, 0, False, "bps", None),
>>>>>>> d0f13258
    #    Test the case where the radar image contains no rain.
    (1, 3, 6, 8, None, None, False, "spn", True, 6, True, False, 0, False, None, None),
    (5, 3, 5, 6, "incremental", "cdf", False, "spn", False, 5, True, False, 0, False, None, None),
    (5, 3, 5, 6, "incremental", "cdf", False, "spn", False, 5, True, False, 0, True, None, None),
    #   Test the case where the NWP fields contain no rain.
    (1, 3, 6, 8, None, None, False, "spn", True, 6, False, True, 0, False, None, None),
    (5, 3, 5, 6, "incremental", "cdf", False, "spn", False, 5, False, True, 0, True, None, None),
    # Test the case where both the radar image and the NWP fields contain no rain.
    (1, 3, 6, 8, None, None, False, "spn", True, 6, True, True, 0, False, None, None),
    (5, 3, 5, 6, "incremental", "cdf", False, "spn", False, 5, True, True, 0, False, None, None),
    (5, 3, 5, 6, "obs", "mean", True, "spn", True, 5, True, True, 0, False, None, None),
    # Test for smooth radar mask
    (1, 3, 6, 8, None, None, False, "spn", True, 6, False, False, 80, False, None, None),
    (5, 3, 5, 6, "incremental", "cdf", False, "spn", False, 5, False, False, 80, False, None, None),
    (5, 3, 5, 6, "obs", "mean", False, "spn", False, 5, False, False, 80, False, None, None),
    (1, 3, 6, 8, None, None, False, "spn", True, 6, False, True, 80, False, None, None),
    (5, 3, 5, 6, "incremental", "cdf", False, "spn", False, 5, True, False, 80, True, None, None),
    (5, 3, 5, 6, "obs", "mean", False, "spn", False, 5, True, True, 80, False, None, None),
    (5, [1, 2, 3], 5, 6, "obs", "mean", False, "spn", False, 5, True, True, 80, False, None, None),
    (5, [1, 3], 5, 6, "obs", "mean", False, "spn", False, 5, True, True, 80, False, None, None),
    # Test the usage of a max_mask_rim in the mask_kwargs
    (1, 3, 6, 8, None, None, False, "bps", True, 6, False, False, 80, False, None, 40),
    (5, 3, 5, 6, "obs", "mean", False, "bps", False, 5, False, False, 80, False, None, 40),
    (5, 3, 5, 6, "incremental", "cdf", False, "bps", False, 5, False, False, 80, False, None, 25),
    (5, 3, 5, 6, "incremental", "cdf", False, "bps", False, 5, False, False, 80, False, None, 40),
    (5, 3, 5, 6, "incremental", "cdf", False, "bps", False, 5, False, False, 80, False, None, 60),
]
# fmt:on

steps_arg_names = (
    "n_models",
    "timesteps",
    "n_ens_members",
    "n_cascade_levels",
    "mask_method",
    "probmatching_method",
    "blend_nwp_members",
    "weights_method",
    "decomposed_nwp",
    "expected_n_ens_members",
    "zero_radar",
    "zero_nwp",
    "smooth_radar_mask_range",
    "resample_distribution",
    "vel_pert_method",
    "max_mask_rim",
)


@pytest.mark.parametrize(steps_arg_names, steps_arg_values)
def test_steps_blending(
    n_models,
    timesteps,
    n_ens_members,
    n_cascade_levels,
    mask_method,
    probmatching_method,
    blend_nwp_members,
    weights_method,
    decomposed_nwp,
    expected_n_ens_members,
    zero_radar,
    zero_nwp,
    smooth_radar_mask_range,
    resample_distribution,
    vel_pert_method,
    max_mask_rim,
):
    pytest.importorskip("cv2")

    ###
    # The input data
    ###
    # Initialise dummy NWP data
    if not isinstance(timesteps, int):
        n_timesteps = len(timesteps)
        last_timestep = timesteps[-1]
    else:
        n_timesteps = timesteps
        last_timestep = timesteps

    nwp_precip = np.zeros((n_models, last_timestep + 1, 200, 200))

    if not zero_nwp:
        for n_model in range(n_models):
            for i in range(nwp_precip.shape[1]):
                nwp_precip[n_model, i, 30:185, 30 + 1 * (i + 1) * n_model] = 0.1
                nwp_precip[n_model, i, 30:185, 31 + 1 * (i + 1) * n_model] = 0.1
                nwp_precip[n_model, i, 30:185, 32 + 1 * (i + 1) * n_model] = 1.0
                nwp_precip[n_model, i, 30:185, 33 + 1 * (i + 1) * n_model] = 5.0
                nwp_precip[n_model, i, 30:185, 34 + 1 * (i + 1) * n_model] = 5.0
                nwp_precip[n_model, i, 30:185, 35 + 1 * (i + 1) * n_model] = 4.5
                nwp_precip[n_model, i, 30:185, 36 + 1 * (i + 1) * n_model] = 4.5
                nwp_precip[n_model, i, 30:185, 37 + 1 * (i + 1) * n_model] = 4.0
                nwp_precip[n_model, i, 30:185, 38 + 1 * (i + 1) * n_model] = 2.0
                nwp_precip[n_model, i, 30:185, 39 + 1 * (i + 1) * n_model] = 1.0
                nwp_precip[n_model, i, 30:185, 40 + 1 * (i + 1) * n_model] = 0.5
                nwp_precip[n_model, i, 30:185, 41 + 1 * (i + 1) * n_model] = 0.1

    # Define dummy nowcast input data
    radar_precip = np.zeros((3, 200, 200))

    if not zero_radar:
        for i in range(2):
            radar_precip[i, 5:150, 30 + 1 * i] = 0.1
            radar_precip[i, 5:150, 31 + 1 * i] = 0.5
            radar_precip[i, 5:150, 32 + 1 * i] = 0.5
            radar_precip[i, 5:150, 33 + 1 * i] = 5.0
            radar_precip[i, 5:150, 34 + 1 * i] = 5.0
            radar_precip[i, 5:150, 35 + 1 * i] = 4.5
            radar_precip[i, 5:150, 36 + 1 * i] = 4.5
            radar_precip[i, 5:150, 37 + 1 * i] = 4.0
            radar_precip[i, 5:150, 38 + 1 * i] = 1.0
            radar_precip[i, 5:150, 39 + 1 * i] = 0.5
            radar_precip[i, 5:150, 40 + 1 * i] = 0.5
            radar_precip[i, 5:150, 41 + 1 * i] = 0.1
        radar_precip[2, 30:155, 30 + 1 * 2] = 0.1
        radar_precip[2, 30:155, 31 + 1 * 2] = 0.1
        radar_precip[2, 30:155, 32 + 1 * 2] = 1.0
        radar_precip[2, 30:155, 33 + 1 * 2] = 5.0
        radar_precip[2, 30:155, 34 + 1 * 2] = 5.0
        radar_precip[2, 30:155, 35 + 1 * 2] = 4.5
        radar_precip[2, 30:155, 36 + 1 * 2] = 4.5
        radar_precip[2, 30:155, 37 + 1 * 2] = 4.0
        radar_precip[2, 30:155, 38 + 1 * 2] = 2.0
        radar_precip[2, 30:155, 39 + 1 * 2] = 1.0
        radar_precip[2, 30:155, 40 + 1 * 3] = 0.5
        radar_precip[2, 30:155, 41 + 1 * 3] = 0.1

    metadata = dict()
    metadata["unit"] = "mm"
    metadata["transformation"] = "dB"
    metadata["accutime"] = 5.0
    metadata["transform"] = "dB"
    metadata["zerovalue"] = 0.0
    metadata["threshold"] = 0.01
    metadata["zr_a"] = 200.0
    metadata["zr_b"] = 1.6

    # Also set the outdir_path, clim_kwargs and mask_kwargs
    outdir_path_skill = "./tmp/"
    if n_models == 1:
        clim_kwargs = None
    else:
        clim_kwargs = dict({"n_models": n_models, "window_length": 30})

    if max_mask_rim is not None:
        mask_kwargs = dict({"mask_rim": 10, "max_mask_rim": max_mask_rim})
    else:
        mask_kwargs = None

    ###
    # First threshold the data and convert it to dBR
    ###
    # threshold the data
    radar_precip[radar_precip < metadata["threshold"]] = 0.0
    nwp_precip[nwp_precip < metadata["threshold"]] = 0.0

    # convert the data
    converter = pysteps.utils.get_method("mm/h")
    radar_precip, _ = converter(radar_precip, metadata)
    nwp_precip, metadata = converter(nwp_precip, metadata)

    # transform the data
    transformer = pysteps.utils.get_method(metadata["transformation"])
    radar_precip, _ = transformer(radar_precip, metadata)
    nwp_precip, metadata = transformer(nwp_precip, metadata)

    # set NaN equal to zero
    radar_precip[~np.isfinite(radar_precip)] = metadata["zerovalue"]
    nwp_precip[~np.isfinite(nwp_precip)] = metadata["zerovalue"]

    assert (
        np.any(~np.isfinite(radar_precip)) == False
    ), "There are still infinite values in the input radar data"
    assert (
        np.any(~np.isfinite(nwp_precip)) == False
    ), "There are still infinite values in the NWP data"

    ###
    # Decompose the R_NWP data
    ###

    # Initial decomposition settings
    decomp_method, _ = cascade.get_method("fft")
    bandpass_filter_method = "gaussian"
    precip_shape = radar_precip.shape[1:]
    filter_method = cascade.get_method(bandpass_filter_method)
    bp_filter = filter_method(precip_shape, n_cascade_levels)

    # If we only use one model:
    if nwp_precip.ndim == 3:
        nwp_precip = nwp_precip[None, :]

    if decomposed_nwp:
        nwp_precip_decomp = []
        # Loop through the n_models
        for i in range(nwp_precip.shape[0]):
            R_d_models_ = []
            # Loop through the time steps
            for j in range(nwp_precip.shape[1]):
                R_ = decomp_method(
                    field=nwp_precip[i, j, :, :],
                    bp_filter=bp_filter,
                    normalize=True,
                    compute_stats=True,
                    compact_output=True,
                )
                R_d_models_.append(R_)
            nwp_precip_decomp.append(R_d_models_)

        nwp_precip_decomp = np.array(nwp_precip_decomp)

        assert nwp_precip_decomp.ndim == 2, "Wrong number of dimensions in R_d_models"

    else:
        nwp_precip_decomp = nwp_precip.copy()

        assert nwp_precip_decomp.ndim == 4, "Wrong number of dimensions in R_d_models"

    ###
    # Determine the velocity fields
    ###
    oflow_method = pysteps.motion.get_method("lucaskanade")
    radar_velocity = oflow_method(radar_precip)
    nwp_velocity = []
    # Loop through the models
    for n_model in range(nwp_precip.shape[0]):
        # Loop through the timesteps. We need two images to construct a motion
        # field, so we can start from timestep 1. Timestep 0 will be the same
        # as timestep 0.
        _V_NWP_ = []
        for t in range(1, nwp_precip.shape[1]):
            V_NWP_ = oflow_method(nwp_precip[n_model, t - 1 : t + 1, :])
            _V_NWP_.append(V_NWP_)
            V_NWP_ = None
        _V_NWP_ = np.insert(_V_NWP_, 0, _V_NWP_[0], axis=0)
        nwp_velocity.append(_V_NWP_)

    nwp_velocity = np.stack(nwp_velocity)

    assert nwp_velocity.ndim == 5, "nwp_velocity must be a five-dimensional array"

    ###
    # The nowcasting
    ###
    precip_forecast = blending.steps.forecast(
        precip=radar_precip,
        precip_models=nwp_precip_decomp,
        velocity=radar_velocity,
        velocity_models=nwp_velocity,
        timesteps=timesteps,
        timestep=5.0,
        issuetime=datetime.datetime.strptime("202112012355", "%Y%m%d%H%M"),
        n_ens_members=n_ens_members,
        n_cascade_levels=n_cascade_levels,
        blend_nwp_members=blend_nwp_members,
        precip_thr=metadata["threshold"],
        kmperpixel=1.0,
        extrap_method="semilagrangian",
        decomp_method="fft",
        bandpass_filter_method="gaussian",
        noise_method="nonparametric",
        noise_stddev_adj="auto",
        ar_order=2,
        vel_pert_method=vel_pert_method,
        weights_method=weights_method,
        conditional=False,
        probmatching_method=probmatching_method,
        mask_method=mask_method,
        resample_distribution=resample_distribution,
        smooth_radar_mask_range=smooth_radar_mask_range,
        callback=None,
        return_output=True,
        seed=None,
        num_workers=1,
        fft_method="numpy",
        domain="spatial",
        outdir_path_skill=outdir_path_skill,
        extrap_kwargs=None,
        filter_kwargs=None,
        noise_kwargs=None,
        vel_pert_kwargs=None,
        clim_kwargs=clim_kwargs,
        mask_kwargs=mask_kwargs,
        measure_time=False,
    )

    assert precip_forecast.ndim == 4, "Wrong amount of dimensions in forecast output"
    assert (
        precip_forecast.shape[0] == expected_n_ens_members
    ), "Wrong amount of output ensemble members in forecast output"
    assert (
        precip_forecast.shape[1] == n_timesteps
    ), "Wrong amount of output time steps in forecast output"

    # Transform the data back into mm/h
    precip_forecast, _ = converter(precip_forecast, metadata)

    assert (
        precip_forecast.ndim == 4
    ), "Wrong amount of dimensions in converted forecast output"
    assert (
        precip_forecast.shape[0] == expected_n_ens_members
    ), "Wrong amount of output ensemble members in converted forecast output"
    assert (
        precip_forecast.shape[1] == n_timesteps
    ), "Wrong amount of output time steps in converted forecast output"<|MERGE_RESOLUTION|>--- conflicted
+++ resolved
@@ -10,29 +10,6 @@
 
 # fmt:off
 steps_arg_values = [
-<<<<<<< HEAD
-    (1, 3, 4, 8, None, None, False, "spn", True, 4, False, False, 0, False, None),
-    (1, 3, 4, 8, "obs", None, False, "spn", True, 4, False, False, 0, False, None),
-    (1, 3, 4, 8, "incremental", None, False, "spn", True, 4, False, False, 0, False, None),
-    (1, 3, 4, 8, None, "mean", False, "spn", True, 4, False, False, 0, False, None),
-    (1, 3, 4, 8, None, "mean", False, "spn", True, 4, False, False, 0, True, None),
-    (1, 3, 4, 8, None, "cdf", False, "spn", True, 4, False, False, 0, False, None),
-    (1, [1, 2, 3], 4, 8, None, "cdf", False, "spn", True, 4, False, False, 0, False, None),
-    (1, 3, 4, 8, "incremental", "cdf", False, "spn", True, 4, False, False, 0, False, None),
-    (1, 3, 4, 6, "incremental", "cdf", False, "bps", True, 4, False, False, 0, False, None),
-    (1, 3, 4, 6, "incremental", "cdf", False, "bps", False, 4, False, False, 0, False, None),
-    (1, 3, 4, 6, "incremental", "cdf", False, "bps", False, 4, False, False, 0, True, None),
-    (1, 3, 4, 9, "incremental", "cdf", False, "spn", True, 4, False, False, 0, False, None),
-    (2, 3, 10, 8, "incremental", "cdf", False, "spn", True, 10, False, False, 0, False, None),
-    (5, 3, 5, 8, "incremental", "cdf", False, "spn", True, 5, False, False, 0, False, None),
-    (1, 10, 1, 8, "incremental", "cdf", False, "spn", True, 1, False, False, 0, False, None),
-    (2, 3, 2, 8, "incremental", "cdf", True, "spn", True, 2, False, False, 0, False, None),
-    (1, 3, 6, 8, None, None, False, "spn", True, 6, False, False, 0, False, None),
-    (1, 3, 6, 8, None, None, False, "spn", True, 6, False, False, 0, False, "bps"),
-    # TODO: make next test work! This is currently not working on the main branch
-    # (2, 3, 4, 8, "incremental", "cdf", True, "spn", True, 2, False, False, 0, False),
-    # (2, 3, 4, 8, "incremental", "cdf", False, "spn", True, 2, False, False, 0, False),
-=======
     (1, 3, 4, 8, None, None, False, "spn", True, 4, False, False, 0, False, None, None),
     (1, 3, 4, 8, "obs", None, False, "spn", True, 4, False, False, 0, False, None, None),
     (1, 3, 4, 8, "incremental", None, False, "spn", True, 4, False, False, 0, False, None, None),
@@ -51,7 +28,6 @@
     (2, 3, 2, 8, "incremental", "cdf", True, "spn", True, 2, False, False, 0, False, None, None),
     (1, 3, 6, 8, None, None, False, "spn", True, 6, False, False, 0, False, None, None),
     (1, 3, 6, 8, None, None, False, "spn", True, 6, False, False, 0, False, "bps", None),
->>>>>>> d0f13258
     #    Test the case where the radar image contains no rain.
     (1, 3, 6, 8, None, None, False, "spn", True, 6, True, False, 0, False, None, None),
     (5, 3, 5, 6, "incremental", "cdf", False, "spn", False, 5, True, False, 0, False, None, None),

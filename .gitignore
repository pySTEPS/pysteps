--- conflicted
+++ resolved
@@ -55,13 +55,14 @@
 
 # Sphinx documentation
 docs/_build/
-
+doc/_build/
 
 # Jupyter Notebook
 .ipynb_checkpoints
 
 # pyenv
 .python-version
+
 
 # Environments
 .env
@@ -72,32 +73,15 @@
 env.bak/
 venv.bak/
 
+# Pycharm
+.idea
+
 # Spyder project settings
 .spyderproject
 .spyproject
 
-<<<<<<< HEAD
-# IntelliJ Idea family of suites
-.idea
-*.iml
-## File-based project format:
-*.ipr
-*.iws
-## mpeltonen/sbt-idea plugin
-.idea_modules/
-
-# IDE settings
-.vscode/
-=======
 # Rope project settings
 .ropeproject
 
-# mkdocs documentation
-/site
-
 # mypy
-.mypy_cache/
-
-#ides
-.idea
->>>>>>> 7d89f155
+.mypy_cache/